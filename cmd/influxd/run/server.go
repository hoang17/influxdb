package run

import (
	"context"
	"crypto/tls"
	"fmt"
	"io"
	"log"
	"net"
	"os"
	"path/filepath"
	"runtime"
	"runtime/pprof"
	"time"

	"github.com/influxdata/influxdb"
	"github.com/influxdata/influxdb/coordinator"
	"github.com/influxdata/influxdb/flux/control"
	"github.com/influxdata/influxdb/logger"
	"github.com/influxdata/influxdb/models"
	"github.com/influxdata/influxdb/monitor"
	"github.com/influxdata/influxdb/query"
	"github.com/influxdata/influxdb/services"
	"github.com/influxdata/influxdb/services/collectd"
	"github.com/influxdata/influxdb/services/continuous_querier"
	"github.com/influxdata/influxdb/services/graphite"
	"github.com/influxdata/influxdb/services/httpd"
	"github.com/influxdata/influxdb/services/meta"
	"github.com/influxdata/influxdb/services/opentsdb"
	"github.com/influxdata/influxdb/services/precreator"
	"github.com/influxdata/influxdb/services/retention"
	"github.com/influxdata/influxdb/services/snapshotter"
	"github.com/influxdata/influxdb/services/storage"
	"github.com/influxdata/influxdb/services/subscriber"
	"github.com/influxdata/influxdb/services/udp"
	"github.com/influxdata/influxdb/storage/reads"
	"github.com/influxdata/influxdb/tcp"
	"github.com/influxdata/influxdb/tsdb"
	client "github.com/influxdata/usage-client/v1"
	"go.uber.org/zap"

	// Initialize the engine package
	_ "github.com/influxdata/influxdb/tsdb/engine"
	// Initialize the index package
	_ "github.com/influxdata/influxdb/tsdb/index"
)

var startTime time.Time

func init() {
	startTime = time.Now().UTC()
}

// BuildInfo represents the build details for the server code.
type BuildInfo struct {
	Version string
	Commit  string
	Branch  string
	Time    string
}

// Server represents a container for the metadata and storage data and services.
// It is built using a Config and it manages the startup and shutdown of all
// services in the proper order.
type Server struct {
	buildInfo BuildInfo

	numServices int32
	err         chan error

	BindAddress string
	Listener    net.Listener

	Logger *zap.Logger

	MetaClient *meta.Client

	TSDBStore     *tsdb.Store
	QueryExecutor *query.Executor
	PointsWriter  *coordinator.PointsWriter
	Subscriber    *subscriber.Service

	Services []Service

	// These references are required for the tcp muxer.
	SnapshotterService *snapshotter.Service

	Monitor *monitor.Monitor

	// Server reporting and registration
	reportingDisabled bool

	// Profiling
	CPUProfile            string
	CPUProfileWriteCloser io.WriteCloser
	MemProfile            string
	MemProfileWriteCloser io.WriteCloser

	// httpAPIAddr is the host:port combination for the main HTTP API for querying and writing data
	httpAPIAddr string

	// httpUseTLS specifies if we should use a TLS connection to the http servers
	httpUseTLS bool

	// tcpAddr is the host:port combination for the TCP listener that services mux onto
	tcpAddr string

	config *Config
}

// updateTLSConfig stores with into the tls config pointed at by into but only if with is not nil
// and into is nil. Think of it as setting the default value.
func updateTLSConfig(into **tls.Config, with *tls.Config) {
	if with != nil && into != nil && *into == nil {
		*into = with
	}
}

// NewServer returns a new instance of Server built from a config.
func NewServer(c *Config, buildInfo *BuildInfo) (*Server, error) {
	// First grab the base tls config we will use for all clients and servers
	tlsConfig, err := c.TLS.Parse()
	if err != nil {
		return nil, fmt.Errorf("tls configuration: %v", err)
	}

	// Update the TLS values on each of the configs to be the parsed one if
	// not already specified (set the default).
	updateTLSConfig(&c.HTTPD.TLS, tlsConfig)
	updateTLSConfig(&c.Subscriber.TLS, tlsConfig)
	for i := range c.OpenTSDBInputs {
		updateTLSConfig(&c.OpenTSDBInputs[i].TLS, tlsConfig)
	}

	// We need to ensure that a meta directory always exists even if
	// we don't start the meta store.  node.json is always stored under
	// the meta directory.
	if err := os.MkdirAll(c.Meta.Dir, 0777); err != nil {
		return nil, fmt.Errorf("mkdir all: %s", err)
	}

	// 0.10-rc1 and prior would sometimes put the node.json at the root
	// dir which breaks backup/restore and restarting nodes.  This moves
	// the file from the root so it's always under the meta dir.
	oldPath := filepath.Join(filepath.Dir(c.Meta.Dir), "node.json")
	newPath := filepath.Join(c.Meta.Dir, "node.json")

	if _, err := os.Stat(oldPath); err == nil {
		if err := os.Rename(oldPath, newPath); err != nil {
			return nil, err
		}
	}

	_, err = influxdb.LoadNode(c.Meta.Dir)
	if err != nil {
		if !os.IsNotExist(err) {
			return nil, err
		}
	}

	if err := raftDBExists(c.Meta.Dir); err != nil {
		return nil, err
	}

	// In 0.10.0 bind-address got moved to the top level. Check
	// The old location to keep things backwards compatible
	bind := c.BindAddress

	s := &Server{
		buildInfo: *buildInfo,
		err:       make(chan error),

		BindAddress: bind,

		Logger: logger.New(os.Stderr),

		MetaClient: meta.NewClient(c.Meta),

		reportingDisabled: c.ReportingDisabled,

		httpAPIAddr: c.HTTPD.BindAddress,
		httpUseTLS:  c.HTTPD.HTTPSEnabled,
		tcpAddr:     bind,

		config: c,
	}
	s.Monitor = monitor.New(s, c.Monitor)
	s.config.registerDiagnostics(s.Monitor)

	if err := s.MetaClient.Open(); err != nil {
		return nil, err
	}

	s.TSDBStore = tsdb.NewStore(c.Data.Dir)
	s.TSDBStore.EngineOptions.Config = c.Data

	// Copy TSDB configuration.
	s.TSDBStore.EngineOptions.EngineVersion = c.Data.Engine
	s.TSDBStore.EngineOptions.IndexVersion = c.Data.Index

	// Create the Subscriber service
	s.Subscriber = subscriber.NewService(c.Subscriber)

	// Initialize points writer.
	s.PointsWriter = coordinator.NewPointsWriter()
	s.PointsWriter.WriteTimeout = time.Duration(c.Coordinator.WriteTimeout)
	s.PointsWriter.TSDBStore = s.TSDBStore

	// Initialize query executor.
	s.QueryExecutor = query.NewExecutor()
	s.QueryExecutor.StatementExecutor = &coordinator.StatementExecutor{
		MetaClient:  s.MetaClient,
		TaskManager: s.QueryExecutor.TaskManager,
		TSDBStore:   s.TSDBStore,
		ShardMapper: &coordinator.LocalShardMapper{
			MetaClient: s.MetaClient,
			TSDBStore:  coordinator.LocalTSDBStore{Store: s.TSDBStore},
		},
		Monitor:           s.Monitor,
		PointsWriter:      s.PointsWriter,
		MaxSelectPointN:   c.Coordinator.MaxSelectPointN,
		MaxSelectSeriesN:  c.Coordinator.MaxSelectSeriesN,
		MaxSelectBucketsN: c.Coordinator.MaxSelectBucketsN,
	}
	s.QueryExecutor.TaskManager.QueryTimeout = time.Duration(c.Coordinator.QueryTimeout)
	s.QueryExecutor.TaskManager.LogQueriesAfter = time.Duration(c.Coordinator.LogQueriesAfter)
	s.QueryExecutor.TaskManager.MaxConcurrentQueries = c.Coordinator.MaxConcurrentQueries

	// Initialize the monitor
	s.Monitor.Version = s.buildInfo.Version
	s.Monitor.Commit = s.buildInfo.Commit
	s.Monitor.Branch = s.buildInfo.Branch
	s.Monitor.BuildTime = s.buildInfo.Time
	s.Monitor.PointsWriter = (*monitorPointsWriter)(s.PointsWriter)
	return s, nil
}

// Statistics returns statistics for the services running in the Server.
func (s *Server) Statistics(tags map[string]string) []models.Statistic {
	var statistics []models.Statistic
	statistics = append(statistics, s.QueryExecutor.Statistics(tags)...)
	statistics = append(statistics, s.TSDBStore.Statistics(tags)...)
	statistics = append(statistics, s.PointsWriter.Statistics(tags)...)
	statistics = append(statistics, s.Subscriber.Statistics(tags)...)
	for _, srv := range s.Services {
		if m, ok := srv.(monitor.Reporter); ok {
			statistics = append(statistics, m.Statistics(tags)...)
		}
	}
	return statistics
}

func (s *Server) appendSnapshotterService() {
	srv := snapshotter.NewService()
	srv.TSDBStore = s.TSDBStore
	srv.MetaClient = s.MetaClient
	s.Services = append(s.Services, srv)
	s.SnapshotterService = srv
}

// SetLogOutput sets the logger used for all messages. It must not be called
// after the Open method has been called.
func (s *Server) SetLogOutput(w io.Writer) {
	s.Logger = logger.New(w)
}

func (s *Server) appendMonitorService() {
	s.Services = append(s.Services, s.Monitor)
}

func (s *Server) appendRetentionPolicyService(c retention.Config) {
	if !c.Enabled {
		return
	}
	srv := retention.NewService(c)
	srv.MetaClient = s.MetaClient
	srv.TSDBStore = s.TSDBStore
	s.Services = append(s.Services, srv)
}

func (s *Server) appendHTTPDService(c httpd.Config, reg services.Registry) {
	if !c.Enabled {
		return
	}
	srv := httpd.NewService(c, reg)
	srv.Handler.MetaClient = s.MetaClient
	authorizer := meta.NewQueryAuthorizer(s.MetaClient)
	srv.Handler.QueryAuthorizer = authorizer
	srv.Handler.WriteAuthorizer = meta.NewWriteAuthorizer(s.MetaClient)
	srv.Handler.QueryExecutor = s.QueryExecutor
	srv.Handler.Monitor = s.Monitor
	srv.Handler.PointsWriter = s.PointsWriter
	srv.Handler.Version = s.buildInfo.Version
	srv.Handler.BuildType = "OSS"
	ss := storage.NewStore(s.TSDBStore, s.MetaClient)
	srv.Handler.Store = ss
	srv.Handler.Controller = control.NewController(s.MetaClient, reads.NewReader(ss), authorizer, c.AuthEnabled, s.Logger)

	s.Services = append(s.Services, srv)
}

func (s *Server) appendCollectdService(c collectd.Config) {
	if !c.Enabled {
		return
	}
	srv := collectd.NewService(c)
	srv.MetaClient = s.MetaClient
	srv.PointsWriter = s.PointsWriter
	s.Services = append(s.Services, srv)
}

func (s *Server) appendOpenTSDBService(c opentsdb.Config) error {
	if !c.Enabled {
		return nil
	}
	srv, err := opentsdb.NewService(c)
	if err != nil {
		return err
	}
	srv.PointsWriter = s.PointsWriter
	srv.MetaClient = s.MetaClient
	s.Services = append(s.Services, srv)
	return nil
}

func (s *Server) appendGraphiteService(c graphite.Config) error {
	if !c.Enabled {
		return nil
	}
	srv, err := graphite.NewService(c)
	if err != nil {
		return err
	}

	srv.PointsWriter = s.PointsWriter
	srv.MetaClient = s.MetaClient
	srv.Monitor = s.Monitor
	s.Services = append(s.Services, srv)
	return nil
}

func (s *Server) appendPrecreatorService(c precreator.Config) error {
	if !c.Enabled {
		return nil
	}
	srv := precreator.NewService(c)
	srv.MetaClient = s.MetaClient
	s.Services = append(s.Services, srv)
	return nil
}

func (s *Server) appendUDPService(c udp.Config) {
	if !c.Enabled {
		return
	}
	srv := udp.NewService(c)
	srv.PointsWriter = s.PointsWriter
	srv.MetaClient = s.MetaClient
	s.Services = append(s.Services, srv)
}

func (s *Server) appendContinuousQueryService(c continuous_querier.Config) {
	if !c.Enabled {
		return
	}
	srv := continuous_querier.NewService(c)
	srv.MetaClient = s.MetaClient
	srv.QueryExecutor = s.QueryExecutor
	srv.Monitor = s.Monitor
	s.Services = append(s.Services, srv)
}

// Err returns an error channel that multiplexes all out of band errors received from all services.
func (s *Server) Err() <-chan error { return s.err }

// Open opens the meta and data store and all services.
func (s *Server) Open() error {
<<<<<<< HEAD
	return s.OpenWithContext(context.Background())
}

func (s *Server) OpenWithContext(ctx context.Context) error {
	// Start profiling, if set.
	startProfile(s.CPUProfile, s.MemProfile)
=======
	// Start profiling if requested.
	if err := s.startProfile(); err != nil {
		return err
	}
>>>>>>> 85b5efc8

	// Open shared TCP connection.
	ln, err := net.Listen("tcp", s.BindAddress)
	if err != nil {
		return fmt.Errorf("listen: %s", err)
	}
	s.Listener = ln

	// Multiplex listener.
	mux := tcp.NewMux()
	go mux.Serve(ln)

	reg := services.NewRegistry()

	// Append services.
	s.appendMonitorService()
	s.appendPrecreatorService(s.config.Precreator)
	s.appendSnapshotterService()
	s.appendContinuousQueryService(s.config.ContinuousQuery)
	s.appendHTTPDService(s.config.HTTPD, reg)
	s.appendRetentionPolicyService(s.config.Retention)

	for _, i := range s.config.GraphiteInputs {
		if err := s.appendGraphiteService(i); err != nil {
			return err
		}
	}
	for _, i := range s.config.CollectdInputs {
		s.appendCollectdService(i)
	}
	for _, i := range s.config.OpenTSDBInputs {
		if err := s.appendOpenTSDBService(i); err != nil {
			return err
		}
	}

	// append usp services
	for _, i := range s.config.UDPInputs {
		s.appendUDPService(i)
	}

	s.Subscriber.MetaClient = s.MetaClient
	s.PointsWriter.MetaClient = s.MetaClient
	s.Monitor.MetaClient = s.MetaClient

	s.SnapshotterService.Listener = mux.Listen(snapshotter.MuxHeader)

	// Configure logging for all services and clients.
	if s.config.Meta.LoggingEnabled {
		s.MetaClient.WithLogger(s.Logger)
	}
	s.TSDBStore.WithLogger(s.Logger)
	if s.config.Data.QueryLogEnabled {
		s.QueryExecutor.WithLogger(s.Logger)
	}
	s.PointsWriter.WithLogger(s.Logger)
	s.Subscriber.WithLogger(s.Logger)
	for _, svc := range s.Services {
		svc.WithLogger(s.Logger)
	}
	s.SnapshotterService.WithLogger(s.Logger)
	s.Monitor.WithLogger(s.Logger)

	// append TSDB Store, Subcriber, and PointsWriter services to our Services slice.
	s.Services = append(s.Services, s.TSDBStore, s.Subscriber, s.PointsWriter)

	s.PointsWriter.AddWriteSubscriber(s.Subscriber.Points())

	// asyncronously start all services. we run this loop in a go routine so we
	// can block on the supplied context as soon as possible.  FIXME: this might
	// be unnessesary.
	sem := make(chan struct{}, len(s.Services))
	for _, service := range s.Services {
		go func(svc Service) {
			// start service
			//
			// we begin by "incrementing" our semaphore to indicate that a service
			// has started.
			//
			// as services exit, we read back from the same channel to remove our
			// place in the queue.
			//
			// to test if all services are complete, we can attempt to write to the
			// channel len(s.Services) times which will block until all services have
			// exited.
			sem <- struct{}{}
			if err := svc.Open(ctx, reg); err != nil {
				// if there was an error, report it to s.err s.err <- err
				//
				// subtle: we want to report errors to s.err but if nothing is
				// receiving messages on that channel, we do not want to block!
				select {
				case s.err <- err:
				default:
				}
			} else {
				// if there was no error starting the service, the at this point
				// svc.Open() should be unblocked and we're free to send the result
				// of svc.Close() to s.err.
				if err := svc.Close(); err != nil {
					// if there was an error, report it to s.err s.err <- err
					//
					// subtle: we want to report errors to s.err but if nothing is
					// receiving messages on that channel, we do not want to block!
					select {
					case s.err <- err:
					default:
					}
				}
			}
			// indicate that this service is done by decrementing our semaphore.
			<-sem
		}(service)
	}

	// Start the reporting service, if not disabled.
	if !s.reportingDisabled {
		go s.startServerReporting(ctx)
	}

<<<<<<< HEAD
	// wait for a cancellation signal
	<-ctx.Done()
=======
	return nil
}

// Close shuts down the meta and data stores and all services.
func (s *Server) Close() error {
	s.stopProfile()
>>>>>>> 85b5efc8

	// Close the listener first to stop any new connections
	if s.Listener != nil {
		s.Listener.Close()
	}

	// wait for services to complete.
	for i, end := 0, len(s.Services); i < end; i++ {
		// receive signal when service has ended.
		sem <- struct{}{}
	}

	s.config.deregisterDiagnostics(s.Monitor)

	return nil
}

// startServerReporting starts periodic server reporting.
func (s *Server) startServerReporting(ctx context.Context) {
	s.reportServer()

	ticker := time.NewTicker(24 * time.Hour)
	defer ticker.Stop()

	for {
		select {
		case <-ctx.Done():
			return
		case <-ticker.C:
			s.reportServer()
		}
	}
}

// reportServer reports usage statistics about the system.
func (s *Server) reportServer() {
	dbs := s.MetaClient.Databases()
	numDatabases := len(dbs)

	var (
		numMeasurements int64
		numSeries       int64
	)

	for _, db := range dbs {
		name := db.Name
		n, err := s.TSDBStore.SeriesCardinality(name)
		if err != nil {
			s.Logger.Error(fmt.Sprintf("Unable to get series cardinality for database %s: %v", name, err))
		} else {
			numSeries += n
		}

		n, err = s.TSDBStore.MeasurementsCardinality(name)
		if err != nil {
			s.Logger.Error(fmt.Sprintf("Unable to get measurement cardinality for database %s: %v", name, err))
		} else {
			numMeasurements += n
		}
	}

	clusterID := s.MetaClient.ClusterID()
	cl := client.New("")
	usage := client.Usage{
		Product: "influxdb",
		Data: []client.UsageData{
			{
				Values: client.Values{
					"os":               runtime.GOOS,
					"arch":             runtime.GOARCH,
					"version":          s.buildInfo.Version,
					"cluster_id":       fmt.Sprintf("%v", clusterID),
					"num_series":       numSeries,
					"num_measurements": numMeasurements,
					"num_databases":    numDatabases,
					"uptime":           time.Since(startTime).Seconds(),
				},
			},
		},
	}

	s.Logger.Info("Sending usage statistics to usage.influxdata.com")

	go cl.Save(usage)
}

// Service represents a service attached to the server.
type Service interface {
	WithLogger(log *zap.Logger)
	Open(context.Context, services.Registry) error
	Close() error
}

// prof stores the file locations of active profiles.
// StartProfile initializes the cpu and memory profile, if specified.
func (s *Server) startProfile() error {
	if s.CPUProfile != "" {
		f, err := os.Create(s.CPUProfile)
		if err != nil {
			return fmt.Errorf("cpuprofile: %v", err)
		}

		s.CPUProfileWriteCloser = f
		if err := pprof.StartCPUProfile(s.CPUProfileWriteCloser); err != nil {
			return err
		}

		log.Printf("Writing CPU profile to: %s\n", s.CPUProfile)
	}

	if s.MemProfile != "" {
		f, err := os.Create(s.MemProfile)
		if err != nil {
			return fmt.Errorf("memprofile: %v", err)
		}

		s.MemProfileWriteCloser = f
		runtime.MemProfileRate = 4096

		log.Printf("Writing mem profile to: %s\n", s.MemProfile)
	}

	return nil
}

// StopProfile closes the cpu and memory profiles if they are running.
func (s *Server) stopProfile() error {
	if s.CPUProfileWriteCloser != nil {
		pprof.StopCPUProfile()
		if err := s.CPUProfileWriteCloser.Close(); err != nil {
			return err
		}
		log.Println("CPU profile stopped")
	}

	if s.MemProfileWriteCloser != nil {
		pprof.Lookup("heap").WriteTo(s.MemProfileWriteCloser, 0)
		if err := s.MemProfileWriteCloser.Close(); err != nil {
			return err
		}
		log.Println("mem profile stopped")
	}

	return nil
}

// monitorPointsWriter is a wrapper around `coordinator.PointsWriter` that helps
// to prevent a circular dependency between the `cluster` and `monitor` packages.
type monitorPointsWriter coordinator.PointsWriter

func (pw *monitorPointsWriter) WritePoints(database, retentionPolicy string, points models.Points) error {
	return (*coordinator.PointsWriter)(pw).WritePointsPrivileged(database, retentionPolicy, models.ConsistencyLevelAny, points)
}

func raftDBExists(dir string) error {
	// Check to see if there is a raft db, if so, error out with a message
	// to downgrade, export, and then import the meta data
	raftFile := filepath.Join(dir, "raft.db")
	if _, err := os.Stat(raftFile); err == nil {
		return fmt.Errorf("detected %s. To proceed, you'll need to either 1) downgrade to v0.11.x, export your metadata, upgrade to the current version again, and then import the metadata or 2) delete the file, which will effectively reset your database. For more assistance with the upgrade, see: https://docs.influxdata.com/influxdb/v0.12/administration/upgrading/", raftFile)
	}
	return nil
}<|MERGE_RESOLUTION|>--- conflicted
+++ resolved
@@ -375,19 +375,14 @@
 
 // Open opens the meta and data store and all services.
 func (s *Server) Open() error {
-<<<<<<< HEAD
 	return s.OpenWithContext(context.Background())
 }
 
 func (s *Server) OpenWithContext(ctx context.Context) error {
-	// Start profiling, if set.
-	startProfile(s.CPUProfile, s.MemProfile)
-=======
 	// Start profiling if requested.
 	if err := s.startProfile(); err != nil {
 		return err
 	}
->>>>>>> 85b5efc8
 
 	// Open shared TCP connection.
 	ln, err := net.Listen("tcp", s.BindAddress)
@@ -508,17 +503,14 @@
 		go s.startServerReporting(ctx)
 	}
 
-<<<<<<< HEAD
 	// wait for a cancellation signal
 	<-ctx.Done()
-=======
 	return nil
 }
 
 // Close shuts down the meta and data stores and all services.
 func (s *Server) Close() error {
 	s.stopProfile()
->>>>>>> 85b5efc8
 
 	// Close the listener first to stop any new connections
 	if s.Listener != nil {
